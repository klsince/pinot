--- conflicted
+++ resolved
@@ -520,13 +520,8 @@
       LLCSegmentName newLLCSegment = new LLCSegmentName(rawTableName, committingSegmentPartitionGroupId,
           committingLLCSegment.getSequenceNumber() + 1, newSegmentCreationTimeMs);
       createNewSegmentZKMetadata(tableConfig, streamConfig, newLLCSegment, newSegmentCreationTimeMs,
-<<<<<<< HEAD
           committingSegmentDescriptor, committingSegmentZKMetadata, instancePartitions, numPartitionGroups, numReplicas,
           newPartitionGroupMetadataList);
-=======
-          committingSegmentDescriptor, committingSegmentZKMetadata, instancePartitions, numPartitionGroups,
-          numReplicas);
->>>>>>> f9f58c71
       newConsumingSegmentName = newLLCSegment.getSegmentName();
     }
 
@@ -652,12 +647,8 @@
     FlushThresholdUpdater flushThresholdUpdater = _flushThresholdUpdateManager.getFlushThresholdUpdater(streamConfig);
     flushThresholdUpdater.updateFlushThreshold(streamConfig, newSegmentZKMetadata, committingSegmentDescriptor,
         committingSegmentZKMetadata,
-<<<<<<< HEAD
         getMaxNumPartitionsPerInstance(instancePartitions, numPartitionGroups, numReplicas),
         partitionGroupMetadataList);
-=======
-        getMaxNumPartitionsPerInstance(instancePartitions, numPartitionGroups, numReplicas));
->>>>>>> f9f58c71
 
     persistSegmentZKMetadata(realtimeTableName, newSegmentZKMetadata, -1);
   }
